# Play2Move: Motion Capture Game Platform

A real-time motion capture game platform that combines MediaPipe pose detection with an interactive target-hitting game. Players use their body movements to hit targets with different body parts while comprehensive data is recorded for research and analysis.

## Quickstart

### Prerequisites

- Node.js 18+ and npm
- Modern web browser with WebRTC support
- Webcam access

### Installation & Running

```bash
# Clone and install dependencies
npm install

# Start development server
npm run dev -- --open
```

### How to Play

1. **Start Camera**: Click "📷 Start Camera" to enable webcam
2. **Participant Setup**: Enter participant ID manually or scan QR code with demographics
3. **Begin Game**: Click "🎮 Start Game" to spawn targets
4. **Hit Targets**: Move your body to hit colored targets:
   - 🔴 **Red targets**: Hit with hands
   - 🟢 **Green targets**: Hit with head/face
   - 🔵 **Blue targets**: Hit with knees
5. **Record Data**: Click "🔴 Record Data" to capture motion and game data
6. **View Progress**: Check your score breakdown in the side panel

## Game Window Overview

The interface consists of three main areas:

### Header Controls

- **Camera Toggle**: Enable/disable webcam feed
- **Recording**: Start/stop data capture (exports CSV + video)
- **Game Controls**: Start/stop target game with live score display
- **Settings**: Configure capture quality, smoothing, and canvas dimensions

### Main Canvas ([ThreeJSCanvas.svelte](src/components/ThreeJSCanvas.svelte))

- **Real-time Pose Visualization**: Color-coded skeletal overlay
  - Green: Head/face landmarks and connections
  - Red: Hand landmarks and connections
  - Blue: Leg/knee landmarks and connections
- **Interactive Targets**: Dynamically positioned game targets with collision detection
- **Mirrored Display**: Natural mirror-like interaction

<<<<<<< HEAD
### Side Panel ([WebcamPose.svelte](src/lib/WebcamPose.svelte))
- **Participant Input**: Manual ID entry with automatic QR code scanning
=======
### Side Panel ([WebcamPose.svelte](src/components/WebcamPose.svelte))

>>>>>>> a70c6e77
- **Webcam Feed**: Live camera view with pose overlay
- **MediaPipe Status**: Connection and processing status
- **Pose Controls**: Toggle visibility of pose, hands, and face tracking
- **Game Stats**: Real-time score tracking and breakdown by body part

## Methodology

### Pose Detection

The platform uses **Google MediaPipe Holistic** for comprehensive human pose estimation:

- **33 Pose Landmarks**: Full body skeletal tracking
- **21 Hand Landmarks** (per hand): Detailed finger and palm tracking
- **468 Face Landmarks**: Facial feature detection
- **Real-time Processing**: ~30 FPS pose estimation

Implementation: [WebcamPose.svelte](src/components/WebcamPose.svelte#L188-L339)

### Motion Smoothing

Raw pose data is processed using a **Savitzky-Golay filter** to reduce noise while preserving motion dynamics:

- **Configurable Window Size**: Default 5-frame window (adjustable in settings)
- **Polynomial Order**: 2nd-order polynomial fitting
- **Temporal Coherence**: Maintains natural movement flow

Implementation: [smoothingService.ts](src/services/smoothingService.ts) and [+page.svelte](src/routes/+page.svelte)

### Game Mechanics

Target generation and collision detection system:

- **Adaptive Positioning**: Targets spawn in anatomically appropriate regions
  - Head targets: Upper 1/3 of screen (with 10% top margin for reachability)
  - Hand targets: Full capture area
  - Knee targets: Lower 50%-75% height range
- **Enhanced Collision**: Uses all hand landmarks (not just fingertips) for robust detection
- **Real-time Feedback**: Immediate visual and scoring response

Implementation: [ThreeJSCanvas.svelte](src/components/ThreeJSCanvas.svelte#L135-L290)

## Data Recording

### Dual Data Streams

The platform captures two synchronized datasets:

1. **Raw MediaPipe Data** ([recordingService.ts](src/services/recordingService.ts))
   - Unfiltered pose landmarks directly from MediaPipe
   - High temporal resolution for detailed analysis
   - Includes confidence scores and visibility flags

2. **Processed Game Data** ([+page.svelte](src/routes/+page.svelte) with [smoothingService.ts](src/services/smoothingService.ts))
   - Smoothed pose data used for visualization
   - Game state information and target interactions
   - Collision events with hit keypoint identification

### Exported Data Format

Each recording session generates:

- **CSV Files**: Timestamped pose and game data with comprehensive target tracking
- **Video Recording**: WebM format webcam capture
- **Synchronized Timestamps**: Unix timestamps + high-precision frame timing

CSV includes target data: `target_showing`, `target_id`, `target_type`, `target_x`, `target_y`, `target_status`

**Coordinate System**: All position data (pose landmarks and targets) use normalized coordinates (0-1 range) where:

- `x=0` is left edge, `x=1` is right edge
- `y=0` is top edge, `y=1` is bottom edge
- This ensures consistency between MediaPipe landmarks and target positions

Implementation: [recordingService.ts](src/services/recordingService.ts) and [+page.svelte](src/routes/+page.svelte)

## Participant Management

### QR Code Integration
The platform supports automatic participant setup via QR code scanning:

**QR Code Format**:
```json
{
  "participantid": "P001",
  "age": 25,
  "height": 175
}
```

**Enhanced QR Scanner Features**:
- **Shared Camera Stream**: QR scanner uses the same camera feed as MediaPipe to prevent conflicts
- **Modal Interface**: Full-screen scanning modal with live camera preview
- **Real-time Detection**: Up to 10 scans per second with optimized scan region
- **Test Mode**: Built-in test button to verify detection workflow without physical QR codes
- **Improved Reliability**: Fixed infinite restart loops and stream conflicts

**Behavior**:
- QR scanning is active only when the game is **not** running
- Scans every 500ms with 500ms throttling to prevent duplicate reads
- Manual participant ID entry overrides QR code data
- Demographics (age, height) are recorded in CSV output
- Automatic modal closure after successful scan

**Camera Stream Management**:
The QR scanner now shares the camera stream with MediaPipe instead of requesting separate access:
- Prevents "device busy" errors
- Ensures clean video feed without pose tracking overlays
- Seamless transition between pose tracking and QR scanning modes

**Test QR Generator**:
Use `test-qr.html` to generate QR codes for testing. Open the file in a browser and enter participant information.

Implementation: [QRScanModal.svelte](src/lib/QRScanModal.svelte) and [WebcamPose.svelte](src/lib/WebcamPose.svelte#L476-L539)

## Developer Guide

### Project Structure

```bash
src/
<<<<<<< HEAD
├── lib/
│   ├── ThreeJSCanvas.svelte    # Main game canvas and pose visualization
│   ├── WebcamPose.svelte       # MediaPipe integration and webcam
│   ├── QRScanModal.svelte      # QR code scanning modal interface
│   ├── SettingsModal.svelte    # Configuration interface
│   └── ControlPanel.svelte     # Recording and playback controls
├── routes/
│   └── +page.svelte           # Main application layout and data handling
=======
├── components/                 # UI Components
│   ├── WebcamPose.svelte      # MediaPipe integration and webcam
│   ├── ThreeJSCanvas.svelte   # Main game canvas and pose visualization
│   ├── SettingsModal.svelte   # Configuration interface
│   ├── ControlPanel.svelte    # Recording and playback controls
│   └── WebcamPanel.svelte     # Advanced webcam processing
├── services/                   # Business Logic
│   ├── mediaPipeService.ts    # Pose detection and drawing utilities
│   ├── recordingService.ts    # Data recording and file operations
│   └── smoothingService.ts    # Signal processing algorithms
├── stores/                     # State Management
│   ├── gameStore.ts           # Game state and scoring
│   └── appStore.ts            # App-wide settings and UI state
├── routes/                     # SvelteKit Routes
│   ├── +page.svelte           # Main application interface
│   └── page-old.svelte        # Legacy modular interface
└── lib/                        # Legacy (being phased out)
    └── index.ts               # Re-exports for compatibility
>>>>>>> a70c6e77
```

### Key Technologies

- **Frontend**: SvelteKit + TypeScript
- **Pose Detection**: MediaPipe Holistic (WebAssembly)
- **Signal Processing**: Custom Savitzky-Golay implementation
- **3D Graphics**: Three.js for pose visualization
- **Data Export**: Browser-native Blob API for file generation
- **State Management**: Svelte stores with reactive updates
- **Testing**: Vitest + Testing Library for comprehensive coverage
- **Architecture**: Service-oriented design with TypeScript

### Configuration Options

Accessible via Settings modal ([SettingsModal.svelte](src/components/SettingsModal.svelte)):

- **Capture Quality**: Resolution and frame rate settings
- **Smoothing Parameters**: Filter window size and polynomial order
- **Canvas Dimensions**: Custom viewport sizing
- **User Identification**: Participant ID for data organization

### Development Commands

```bash
# Development with hot reload
npm run dev

# Type checking
npm run check

# Production build
npm run build

# Preview production build
npm run preview

# Run tests
npm run test

# Run unit tests only
npm run test:unit

# Run end-to-end tests
npm run test:e2e
```

### Testing

This project includes a comprehensive test suite covering services, stores, and components. For detailed information about our testing approach, coverage, and how to write new tests, see our **[Testing Documentation](TESTING.md)**.

### Browser Requirements

- **WebRTC Support**: For webcam access
- **WebAssembly**: For MediaPipe processing
- **Modern JavaScript**: ES2020+ features
- **Canvas 2D**: Hardware-accelerated rendering preferred

## Troubleshooting

### QR Code Scanning Issues

**QR Code Not Detected**:
1. Ensure QR code contains valid JSON with `participantid` field
2. Hold QR code steady in the center of the camera view
3. Ensure adequate lighting on the QR code
4. Try using the "Test with Sample QR Data" button to verify the detection workflow
5. Check browser console for any error messages

**Camera Access Problems**:
- Make sure you're accessing the site via HTTPS (required for camera access)
- Grant camera permissions when prompted by the browser
- Close other applications that might be using the camera
- The application automatically shares camera stream between MediaPipe and QR scanner

**Performance Issues**:
- Reduce MediaPipe model complexity in settings if scanning is slow
- Ensure good lighting conditions for both pose tracking and QR scanning
- Consider using a dedicated QR code reader app if browser scanning fails

## Research Applications

This platform is designed for:

- **Motor Learning Studies**: Quantitative movement analysis
- **Rehabilitation Research**: Progress tracking and assessment
- **Game-Based Interventions**: Engagement and motivation measurement
- **Biomechanics Research**: Detailed motion capture without specialized equipment

## Contributing

The codebase uses:

- **TypeScript**: For type safety and developer experience
- **Svelte Reactivity**: For efficient real-time updates
- **Service-Oriented Architecture**: Clear separation of concerns with dedicated services
- **Comprehensive Testing**: Unit and component tests for reliability

### Architecture Benefits

- **Services**: Reusable business logic separated from UI components
- **Stores**: Centralized state management with reactive updates
- **Components**: Pure UI components with clear prop interfaces
- **Type Safety**: Full TypeScript coverage across all modules

### Key Extension Points

- **Target Types**: Add new target types in [ThreeJSCanvas.svelte](src/components/ThreeJSCanvas.svelte#L123-L133)
- **Export Formats**: Extend data structures in [recordingService.ts](src/services/recordingService.ts)
- **Pose Processing**: Add filtering algorithms in [smoothingService.ts](src/services/smoothingService.ts)
- **Game Logic**: Modify scoring and mechanics in [gameStore.ts](src/stores/gameStore.ts)
- **MediaPipe Integration**: Extend pose detection in [mediaPipeService.ts](src/services/mediaPipeService.ts)

## License

MIT License - see LICENSE file for details.https://glick094.github.io/mocap-svelte/<|MERGE_RESOLUTION|>--- conflicted
+++ resolved
@@ -52,13 +52,10 @@
 - **Interactive Targets**: Dynamically positioned game targets with collision detection
 - **Mirrored Display**: Natural mirror-like interaction
 
-<<<<<<< HEAD
+### Side Panel ([WebcamPose.svelte](src/components/WebcamPose.svelte))
+
 ### Side Panel ([WebcamPose.svelte](src/lib/WebcamPose.svelte))
 - **Participant Input**: Manual ID entry with automatic QR code scanning
-=======
-### Side Panel ([WebcamPose.svelte](src/components/WebcamPose.svelte))
-
->>>>>>> a70c6e77
 - **Webcam Feed**: Live camera view with pose overlay
 - **MediaPipe Status**: Connection and processing status
 - **Pose Controls**: Toggle visibility of pose, hands, and face tracking
@@ -179,16 +176,6 @@
 
 ```bash
 src/
-<<<<<<< HEAD
-├── lib/
-│   ├── ThreeJSCanvas.svelte    # Main game canvas and pose visualization
-│   ├── WebcamPose.svelte       # MediaPipe integration and webcam
-│   ├── QRScanModal.svelte      # QR code scanning modal interface
-│   ├── SettingsModal.svelte    # Configuration interface
-│   └── ControlPanel.svelte     # Recording and playback controls
-├── routes/
-│   └── +page.svelte           # Main application layout and data handling
-=======
 ├── components/                 # UI Components
 │   ├── WebcamPose.svelte      # MediaPipe integration and webcam
 │   ├── ThreeJSCanvas.svelte   # Main game canvas and pose visualization
@@ -207,7 +194,6 @@
 │   └── page-old.svelte        # Legacy modular interface
 └── lib/                        # Legacy (being phased out)
     └── index.ts               # Re-exports for compatibility
->>>>>>> a70c6e77
 ```
 
 ### Key Technologies
@@ -323,4 +309,4 @@
 
 ## License
 
-MIT License - see LICENSE file for details.https://glick094.github.io/mocap-svelte/+MIT License - see LICENSE file for details.