--- conflicted
+++ resolved
@@ -420,108 +420,6 @@
   }
 
   // Recording functions
-<<<<<<< HEAD
-  function generateTimestamp() {
-    const now = new Date();
-    return now.toISOString().replace(/[:.]/g, '-').slice(0, -5); // Format: YYYY-MM-DDTHH-MM-SS
-  }
-
-  function generateParticipantId() {
-    if (!participantId) {
-      // Use participant info from QR code or text input, fallback to username or random ID
-      participantId = participantInfo.participantId || userSettings.username || `P${Math.floor(Math.random() * 10000).toString().padStart(4, '0')}`;
-    }
-    return participantId;
-  }
-
-  function createCSVHeader() {
-    const header = [
-      'unix_timestamp_ms', // Unix timestamp in milliseconds since epoch
-      'frame_time_ms',     // High-precision milliseconds since recording started
-      'participant_id',    // Participant identifier
-      'participant_age',   // Participant age (from QR code)
-      'participant_height', // Participant height (from QR code)
-      'pose_landmarks_count',
-      'left_hand_landmarks_count', 
-      'right_hand_landmarks_count',
-      'face_landmarks_count',
-      // Target data columns
-      'target_showing',    // Boolean: is a target currently displayed
-      'target_id',         // Unique identifier for the target
-      'target_type',       // Type: hand, head, or knee
-      'target_x',          // Target X position on canvas
-      'target_y',          // Target Y position on canvas
-      'target_status'      // Status: start, unobtained, obtained, end
-    ];
-
-    // Add pose landmark columns (33 landmarks, each with x, y, z, visibility)
-    for (let i = 0; i < 33; i++) {
-      header.push(`pose_${i}_x`, `pose_${i}_y`, `pose_${i}_z`, `pose_${i}_visibility`);
-    }
-
-    // Add left hand landmark columns (21 landmarks, each with x, y, z)
-    for (let i = 0; i < 21; i++) {
-      header.push(`left_hand_${i}_x`, `left_hand_${i}_y`, `left_hand_${i}_z`);
-    }
-
-    // Add right hand landmark columns (21 landmarks, each with x, y, z)
-    for (let i = 0; i < 21; i++) {
-      header.push(`right_hand_${i}_x`, `right_hand_${i}_y`, `right_hand_${i}_z`);
-    }
-
-    // Add face landmark columns (468 landmarks, each with x, y, z)
-    for (let i = 0; i < 468; i++) {
-      header.push(`face_${i}_x`, `face_${i}_y`, `face_${i}_z`);
-    }
-
-    return header.join(',') + '\n';
-  }
-
-  function formatPoseDataForCSV(poseData, timestamp, frameTime) {
-    // Get current target data
-    const targetData = window.currentTargetData || {
-      targetShowing: false,
-      targetId: null,
-      targetType: null,
-      targetX: null,
-      targetY: null,
-      status: null
-    };
-
-    const row = [
-      timestamp,
-      frameTime,
-      participantInfo.participantId || '',
-      participantInfo.age || '',
-      participantInfo.height || '',
-      poseData.poseLandmarks ? poseData.poseLandmarks.length : 0,
-      poseData.leftHandLandmarks ? poseData.leftHandLandmarks.length : 0,
-      poseData.rightHandLandmarks ? poseData.rightHandLandmarks.length : 0,
-      poseData.faceLandmarks ? poseData.faceLandmarks.length : 0,
-      // Target data
-      targetData.targetShowing,
-      targetData.targetId,
-      targetData.targetType,
-      targetData.targetX,
-      targetData.targetY,
-      targetData.status
-    ];
-
-    // Add pose landmarks (33 landmarks)
-    for (let i = 0; i < 33; i++) {
-      if (poseData.poseLandmarks && i < poseData.poseLandmarks.length) {
-        const landmark = poseData.poseLandmarks[i];
-        row.push(landmark.x || 0, landmark.y || 0, landmark.z || 0, landmark.visibility || 0);
-      } else {
-        row.push(0, 0, 0, 0); // Empty landmark
-      }
-    }
-=======
-
->>>>>>> a70c6e77
-
-
-
   function startLocalVideoRecording(participant, timestamp) {
     if (!videoStream) {
       console.warn('Video stream not available for recording');
